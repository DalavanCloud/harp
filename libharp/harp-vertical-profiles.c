/*
 * Copyright (C) 2015-2016 S[&]T, The Netherlands.
 *
 * This file is part of HARP.
 *
 * HARP is free software; you can redistribute it and/or modify
 * it under the terms of the GNU General Public License as published by
 * the Free Software Foundation; either version 2 of the License, or
 * (at your option) any later version.
 *
 * HARP is distributed in the hope that it will be useful,
 * but WITHOUT ANY WARRANTY; without even the implied warranty of
 * MERCHANTABILITY or FITNESS FOR A PARTICULAR PURPOSE.  See the
 * GNU General Public License for more details.
 *
 * You should have received a copy of the GNU General Public License
 * along with HARP; if not, write to the Free Software
 * Foundation, Inc., 59 Temple Place, Suite 330, Boston, MA  02111-1307  USA
 */

#include "harp-internal.h"
#include "harp-constants.h"
#include "harp-csv.h"

#include <assert.h>
#include <math.h>
#include <stdlib.h>
#include <string.h>

/** \addtogroup harp_algorithm
 * @{
 */

/** Construct an altitude boundaries profile from an altitude profile
 * \param num_levels Number of levels
 * \param altitude_profile Altitude vertical profile
 * \param altitude_bounds_profile variable in which the altitude boundaries profile with dimensions
 *        [num_levels, 2] will be stored
 * \return
 *   \arg \c 0, Success.
 *   \arg \c -1, Error occurred (check #harp_errno).
 */
int harp_profile_altitude_bounds_from_altitude(long num_levels, const double *altitude_profile,
                                               double *altitude_bounds_profile)
{
    long k;

    if (num_levels < 2)
    {
        harp_set_error(HARP_ERROR_INVALID_ARGUMENT, "num_levels should be >= 2 (%s:%u)", __FILE__, __LINE__);
        return -1;
    }
    if (altitude_profile == NULL)
    {
        harp_set_error(HARP_ERROR_INVALID_ARGUMENT, "altitude profile is empty (%s:%u)", __FILE__, __LINE__);
        return -1;
    }
    if (altitude_bounds_profile == NULL)
    {
        harp_set_error(HARP_ERROR_INVALID_ARGUMENT, "altitude boundaries profile is empty (%s:%u)", __FILE__, __LINE__);
        return -1;
    }

    /* set lower boundary for [0] */
    altitude_bounds_profile[0] = altitude_profile[0] - 0.5 * fabs(altitude_profile[1] - altitude_profile[0]);
    for (k = 0; k < num_levels - 1; k++)
    {
        double average = 0.5 * (altitude_profile[k] + altitude_profile[k + 1]);

        /* set upper boundary for [k] */
        altitude_bounds_profile[2 * k + 1] = average;
        /* set lower boundary for [k + 1] */
        altitude_bounds_profile[2 * (k + 1)] = average;
    }
    /* set upper boundary for [n-1] */
    altitude_bounds_profile[2 * (num_levels - 1) + 1] = altitude_profile[num_levels - 1] +
        0.5 * fabs(altitude_profile[num_levels - 1] - altitude_profile[num_levels - 2]);

    /* make sure our lower altitude does not become negative (unless the lower altitude was already negative) and
     * our upper altitude does not exceed the top of the atmosphere (unless the upper altitude was already higher) */
    if (altitude_profile[0] < altitude_profile[num_levels - 1])
    {
        /* ascending */
        if (altitude_bounds_profile[0] < 0 && altitude_profile[0] >= 0)
        {
            altitude_bounds_profile[0] = 0;
        }
        if (altitude_bounds_profile[2 * num_levels - 1] > CONST_TOA_ALTITUDE &&
            altitude_profile[num_levels - 1] < CONST_TOA_ALTITUDE)
        {
            altitude_bounds_profile[2 * num_levels - 1] = CONST_TOA_ALTITUDE;
        }
    }
    else
    {
        /* descending */
        if (altitude_bounds_profile[2 * num_levels - 1] < 0 && altitude_profile[num_levels - 1] >= 0)
        {
            altitude_bounds_profile[2 * num_levels - 1] = 0;
        }
        if (altitude_bounds_profile[0] > CONST_TOA_ALTITUDE && altitude_profile[0] < CONST_TOA_ALTITUDE)
        {
            altitude_bounds_profile[0] = CONST_TOA_ALTITUDE;
        }
    }

    return 0;
}

/** Convert geopotential height to geometric height (= altitude)
 * \param gph  Geopotential height [m]
 * \param latitude   Latitude [degree_north]
 * \return the altitude [m]
 */
double harp_altitude_from_gph_and_latitude(double gph, double latitude)
{
    double altitude;
    double g0 = (double)CONST_GRAV_ACCEL_45LAT_WGS84_SPHERE;    /* gravitational accel. [m s-2] at latitude 45o32'33'' */
    double gsurf;       /* gravitational acceleration at surface [m s-2] */
    double Rsurf;       /* local curvature radius [m] */

    gsurf = harp_gravity_at_surface_from_latitude(latitude);
    Rsurf = harp_local_curvature_radius_at_surface_from_latitude(latitude);

    altitude = g0 * Rsurf * gph / (gsurf * Rsurf - g0 * gph);
    return altitude;
}

/** Convert a pressure profile to an altitude profile
 * If the h2o_mmr_profile variable is set to NULL a constant mean molar mass for wet air will be used for the conversion
 * (instead of a calculated molar mass of humid air).
 * If the temperature_profile variable is set to NULL the standard temperature will be used for the conversion.
 * \param num_levels Length of vertical axis
 * \param pressure_profile Pressure vertical profile [hPa]
 * \param temperature_profile Temperature vertical profile [K]
 * \param h2o_mmr_profile Humidity (q) vertical profile [ug/g] (optional)
 * \param surface_pressure Surface pressure [hPa]
 * \param surface_height Surface height [m]
 * \param latitude Latitude [degree_north]
 * \param altitude_profile variable in which the vertical profile will be stored [m]
 * \return
 *   \arg \c 0, Success.
 *   \arg \c -1, Error occurred (check #harp_errno).
 */
void harp_profile_altitude_from_pressure_temperature_h2o_mmr_and_latitude(long num_levels,
                                                                          const double *pressure_profile,
                                                                          const double *temperature_profile,
                                                                          const double *h2o_mmr_profile,
                                                                          double surface_pressure,
                                                                          double surface_height, double latitude,
                                                                          double *altitude_profile)
{
    double z, prev_z = 0, p, prev_p = 0, T, prev_T = 0, molar_mass_air, prev_molar_mass_air = 0;
    long i;

    surface_height *= 1.0e-3;   /* convert from [m] to [km] */

    /* convert pressure to altitude, using humidity and temperature information */
    for (i = 0; i < num_levels; i++)
    {
        long k = i;

        if (pressure_profile[0] < pressure_profile[num_levels - 1])
        {
            /* vertical axis is from TOA to surface -> invert the loop index */
            k = num_levels - 1 - i;
        }

        p = pressure_profile[k];
        if (temperature_profile != NULL)
        {
            T = temperature_profile[k];
        }
        else
        {
            T = CONST_STD_TEMPERATURE;
        }

        if (h2o_mmr_profile != NULL)
        {
            /* determine molar mass of humid air */
            molar_mass_air = harp_molar_mass_for_wet_air(h2o_mmr_profile[k]);
        }
        else
        {
            /* use mean molar mass of wet air */
            molar_mass_air = CONST_MEAN_MOLAR_MASS_WET_AIR;
        }

        if (i == 0)
        {
            z = surface_height +
                ((T * CONST_MOLAR_GAS) / (molar_mass_air * harp_gravity_at_surface_from_latitude(latitude))) *
                log(surface_pressure / p);
        }
        else
        {
            z = prev_z + ((prev_T + T) / (molar_mass_air + prev_molar_mass_air)) *
                (CONST_MOLAR_GAS / harp_gravity_at_surface_from_latitude_and_height(latitude, prev_z)) *
                log(prev_p / p);
        }

        altitude_profile[k] = z * 1.0e3;        /* convert from [km] to [m] */

        prev_p = p;
        prev_molar_mass_air = molar_mass_air;
        prev_T = T;
        prev_z = z;
    }
}

/** Convert geopotential height to geopotential
 * \param gph Geopotential height [m]
 * \return the geopotential [m2/s2]
 */
double harp_geopotential_from_gph(double gph)
{
    double g0 = (double)CONST_GRAV_ACCEL_45LAT_WGS84_SPHERE;    /* gravitation accel. [m s-2] at latitude 45o32'33'' */

    return g0 * gph;
}

/** Convert geopotential to geopotential height
 * \param geopotential Geopotential [m2/s2]
 * \return the geopotential height [m]
 */
double harp_gph_from_geopotential(double geopotential)
{
    double g0 = (double)CONST_GRAV_ACCEL_45LAT_WGS84_SPHERE;    /* gravitation accel. [m s-2] at latitude 45o32'33'' */

    return geopotential / g0;
}

/** Convert geometric height (= altitude) to geopotential height
 * \param altitude  Altitude [m]
 * \param latitude   Latitude [degree_north]
 * \return the geopotential height [m]
 */
double harp_gph_from_altitude_and_latitude(double altitude, double latitude)
{
    double gph;
    double g0 = (double)CONST_GRAV_ACCEL_45LAT_WGS84_SPHERE;    /* gravitation accel. [m s-2] at latitude 45o32'33'' */
    double gsurf;       /* gravitational acceleration at surface [m] */
    double Rsurf;       /* local curvature radius [m] */

    gsurf = harp_gravity_at_surface_from_latitude(latitude);
    Rsurf = harp_local_curvature_radius_at_surface_from_latitude(latitude);

    gph = gsurf / g0 * Rsurf * altitude / (altitude + Rsurf);
    return gph;
}

/** Convert a pressure value to a geopotential height value using model values
 * This is a rather inaccurate way of calculating the geopotential height, so only use it when you can't use
 * any of the other approaches.
 * \param pressure Pressure value to be converted [hPa]
 * \return geopotential height [m]
 */
double harp_gph_from_pressure(double pressure)
{
    /* use a very simple approach using constant values for most of the needed quantities */
    return ((CONST_STD_TEMPERATURE * CONST_MOLAR_GAS) /
            (CONST_MEAN_MOLAR_MASS_WET_AIR * CONST_GRAV_ACCEL_45LAT_WGS84_SPHERE)) *
        log(CONST_STD_PRESSURE / pressure) * 1.0e3;
}

/** Convert a pressure profile to a geopotential height profile
 * If the h2o_mmr_profile variable is set to NULL a constant mean molar mass for wet air will be used for the conversion
 * (instead of a calculated molar mass of humid air).
 * If the temperature_profile variable is set to NULL the standard temperature will be used for the conversion.
 * \param num_levels Length of vertical axis
 * \param pressure_profile Pressure vertical profile [hPa]
 * \param temperature_profile Temperature vertical profile [K]
 * \param h2o_mmr_profile Humidity (q) vertical profile [ug/g] (optional)
 * \param surface_pressure Surface pressure [hPa]
 * \param surface_height Surface height [m]
 * \param gph_profile Variable in which the vertical profile will be stored [m]
 */
void harp_profile_gph_from_pressure_temperature_and_h2o_mmr(long num_levels, const double *pressure_profile,
                                                            const double *temperature_profile,
                                                            const double *h2o_mmr_profile, double surface_pressure,
                                                            double surface_height, double *gph_profile)
{
    double z, prev_z = 0, p, prev_p = 0, T, prev_T = 0, molar_mass_air, prev_molar_mass_air = 0;
    long i;

    surface_height *= 1.0e-3;   /* convert from [m] to [km] */

    /* convert pressure to geopotential height, using humidity and temperature information */
    for (i = 0; i < num_levels; i++)
    {
        long k = i;

        if (pressure_profile[0] < pressure_profile[num_levels - 1])
        {
            /* vertical axis is from TOA to surface -> invert the loop index */
            k = num_levels - 1 - i;
        }

        p = pressure_profile[k];
        if (temperature_profile != NULL)
        {
            T = temperature_profile[k];
        }
        else
        {
            T = CONST_STD_TEMPERATURE;
        }

        if (h2o_mmr_profile != NULL)
        {
            /* determine molar mass of humid air */
            molar_mass_air = harp_molar_mass_for_wet_air(h2o_mmr_profile[k]);
        }
        else
        {
            /* use mean molar mass of humid air */
            molar_mass_air = CONST_MEAN_MOLAR_MASS_WET_AIR;
        }

        if (i == 0)
        {
            z = surface_height + ((T * CONST_MOLAR_GAS) / (molar_mass_air * CONST_GRAV_ACCEL_45LAT_WGS84_SPHERE)) *
                log(surface_pressure / p);
        }
        else
        {
            z = prev_z + ((prev_T + T) / (molar_mass_air + prev_molar_mass_air)) *
                (CONST_MOLAR_GAS / CONST_GRAV_ACCEL_45LAT_WGS84_SPHERE) * log(prev_p / p);
        }

        gph_profile[k] = z * 1.0e3;     /* convert from [km] to [m] */

        prev_p = p;
        prev_molar_mass_air = molar_mass_air;
        prev_T = T;
        prev_z = z;
    }
}

/** Integrate the partial column profile to obtain the column
 * \param num_levels              Number of levels of the partial column profile
 * \param partial_column_profile  Partial column profile [molec/m2]
 * \return column the integrated column [molec/m2]
 */
double harp_profile_column_from_partial_column(long num_levels, const double *partial_column_profile)
{
    double column = 0;
    int empty = 1;
    long k;

    /* Integrate, but ignore NaN values */
    for (k = 0; k < num_levels; k++)
    {
        if (!harp_isnan(partial_column_profile[k]))
        {
            column += partial_column_profile[k];
            empty = 0;
        }
    }

    /* Set column to NaN if all contributions were NaN */
    if (empty)
    {
        return harp_nan();
    }

    return column;
}

/** Integrate the partial column uncertainty profile to obtain the column uncertainty
 * \param num_levels              Number of levels of the partial column profile
 * \param partial_column_uncertainty_profile  Partial column profile [molec/m2]
 * \return the integrated column uncertainty [molec/m2]
 */
double harp_profile_column_uncertainty_from_partial_column_uncertainty(long num_levels,
                                                                       const double *partial_column_uncertainty_profile)
{
    double column_uncertainty = 0;
    long empty = 1;
    long k;

    /* Sum uncertainties quadratically, ignore NaN values */
    for (k = 0; k < num_levels; k++)
    {
        if (!harp_isnan(partial_column_uncertainty_profile[k]))
        {
            column_uncertainty += partial_column_uncertainty_profile[k] * partial_column_uncertainty_profile[k];
            empty = 0;
        }
    }

    /* Set column to NaN if all contributions were NaN */
    if (empty)
    {
        return harp_nan();
    }

    return sqrt(column_uncertainty);
}

/** Convert a volume mixing ratio covariance matrix to a number density covariance matrix
 * \param num_levels Number of levels of the profile
 * \param volume_mixing_ratio_covariance_matrix  volume mixing ratio covariance [(ppmv)^2]
 * \param pressure_profile  Pressure [hPa]
 * \param temperature_profile  Temperature [K]
 * \param number_density_covariance_matrix variable in which the number density covariance [(molec/m3)^2] will be stored
 */
void harp_profile_nd_covariance_from_vmr_covariance_pressure_and_temperature
    (long num_levels, const double *volume_mixing_ratio_covariance_matrix, const double *pressure_profile,
     const double *temperature_profile, double *number_density_covariance_matrix)
{
    long i, j;

    for (i = 0; i < num_levels; i++)
    {
        /* Convert [ppmv] to [1] */
        double ci = 1e-6 * CONST_STD_AIR_DENSITY *
            (CONST_STD_TEMPERATURE / temperature_profile[i]) * (pressure_profile[i] / CONST_STD_PRESSURE);

        for (j = 0; j < num_levels; j++)
        {
            /* Convert [ppmv] to [1] */
            double cj = 1e-6 * CONST_STD_AIR_DENSITY *
                (CONST_STD_TEMPERATURE / temperature_profile[j]) * (pressure_profile[j] / CONST_STD_PRESSURE);

            number_density_covariance_matrix[i * num_levels + j] =
                ci * cj * volume_mixing_ratio_covariance_matrix[i * num_levels + j];
        }
    }
}

/** Convert a density uncertainty profile to a partial column covariance matrix using the altitude boundaries as provided
 * \param num_levels Number of levels of the profile
 * \param altitude_boundaries Lower and upper altitude [m] boundaries for each level [num_levels,2]
 * \param density_covariance_matrix Density covariance  [(?/m)^2]
 * \param partial_column_covariance_matrix variable in which the partial column covariance matrix [(?)^2] will be stored
 * \return
 *   \arg \c 0, Success.
 *   \arg \c -1, Error occurred (check #harp_errno).
 */
int harp_profile_partial_column_covariance_from_density_covariance_and_altitude_bounds
    (long num_levels, const double *altitude_boundaries, const double *density_covariance_matrix,
     double *partial_column_covariance_matrix)
{
    long i, j;

    if (altitude_boundaries == NULL)
    {
        harp_set_error(HARP_ERROR_INVALID_ARGUMENT, "altitude boundaries is empty (%s:%u)", __FILE__, __LINE__);
        return -1;
    }
    if (density_covariance_matrix == NULL)
    {
        harp_set_error(HARP_ERROR_INVALID_ARGUMENT, "density covariance matrix is empty (%s:%u)", __FILE__, __LINE__);
        return -1;
    }
    if (partial_column_covariance_matrix == NULL)
    {
        harp_set_error(HARP_ERROR_INVALID_ARGUMENT, "partial column covariance matrix is empty (%s:%u)", __FILE__,
                       __LINE__);
        return -1;
    }

    for (i = 0; i < num_levels; i++)
    {
        double dzi = fabs(altitude_boundaries[i * 2 + 1] - altitude_boundaries[i * 2]);

        for (j = 0; j < num_levels; j++)
        {
            double dzj = fabs(altitude_boundaries[j * 2 + 1] - altitude_boundaries[j * 2]);

            partial_column_covariance_matrix[i * num_levels + j] =
                density_covariance_matrix[i * num_levels + j] * dzi * dzj;
        }
    }

    return 0;
}

/** Regrid the density profile to obtain the partial column profile, using interval interpolation
 * \param source_num_levels              Number of levels of the source altitude profile
 * \param source_altitude_boundaries     Lower and upper boundaries [source_num_levels,2] of source altitude layers [m]
 * \param source_density_profile         Density profile [?/m3] on source altitude grid
 * \param target_num_levels              Number of levels of the target partial column profile
 * \param target_altitude_boundaries     Lower and upper boundaries [target_num_levels,2] of target altitude layers [m]
 * \param target_partial_column_profile  The partial column profile [?/m2]
 * \return
 *   \arg \c 0, Success.
 *   \arg \c -1, Error occurred (check #harp_errno).
 */
int harp_partial_column_profile_regridded_from_density_profile_and_altitude_boundaries
    (long source_num_levels, const double *source_altitude_boundaries,
     const double *source_density_profile,
     long target_num_levels, const double *target_altitude_boundaries, double *target_partial_column_profile)
{
    long j, k;
    long count_valid_contributions = 0;

    if (source_altitude_boundaries == NULL)
    {
        harp_set_error(HARP_ERROR_INVALID_ARGUMENT, "source altitude boundaries is empty (%s:%u)", __FILE__, __LINE__);
        return -1;
    }
    if (source_density_profile == NULL)
    {
        harp_set_error(HARP_ERROR_INVALID_ARGUMENT, "source density profile is empty (%s:%u)", __FILE__, __LINE__);
        return -1;
    }
    if (target_altitude_boundaries == NULL)
    {
        harp_set_error(HARP_ERROR_INVALID_ARGUMENT, "target altitude boundaries is empty (%s:%u)", __FILE__, __LINE__);
        return -1;
    }
    if (target_partial_column_profile == NULL)
    {
        harp_set_error(HARP_ERROR_INVALID_ARGUMENT, "target partial column profile is empty (%s:%u)", __FILE__,
                       __LINE__);
        return -1;
    }

    /* Prepare the output vector */
    for (j = 0; j < target_num_levels; j++)
    {
        target_partial_column_profile[j] = harp_nan();
    }

    /* Check for input number density profiles with only NaNs */
    for (k = 0; k < source_num_levels; k++)
    {
        if (!harp_isnan(source_density_profile[k]))
        {
            count_valid_contributions++;
        }
    }

    if (count_valid_contributions != 0)
    {
        double *source_profile;
        double dz;

        /* Prepare the input vector */
        source_profile = calloc((size_t)source_num_levels, sizeof(double));
        if (source_profile == NULL)
        {
            harp_set_error(HARP_ERROR_OUT_OF_MEMORY,
                           "out of memory (could not allocate %lu bytes) (%s:%u)",
                           source_num_levels * sizeof(double), __FILE__, __LINE__);
            return -1;
        }
        for (k = 0; k < source_num_levels; k++)
        {
            /* Layer thickness [m] */
            dz = fabs(source_altitude_boundaries[k * 2 + 1] - source_altitude_boundaries[k * 2]);

            if (harp_isnan(source_density_profile[k]))
            {
                source_profile[k] = 0.0;        /* Do not add NaN values */
            }
            else
            {
                source_profile[k] = source_density_profile[k] * dz;
            }
        }

        if (harp_interval_interpolate_array_linear(source_num_levels, source_altitude_boundaries,
                                                   source_profile, target_num_levels,
                                                   target_altitude_boundaries, target_partial_column_profile) != 0)
        {
            free(source_profile);
            return -1;
        }

        free(source_profile);
    }

    return 0;
}

/** Regrid the density profile covariance matrix to obtain the partial column profile covariance matrix,
 * using interval interpolation
 * \param source_num_levels              Number of levels of the source altitude profile
 * \param source_altitude_boundaries     Lower and upper boundaries [source_num_levels,2] of source altitude layers [m]
 * \param source_density_covariance_matrix  Density profile covariance matrix [(?/m3)^2] on source altitude grid
 * \param target_num_levels              Number of levels of the target partial column profile
 * \param target_altitude_boundaries     Lower and upper boundaries [target_num_levels,2] of target altitude layers [m]
 * \param target_partial_column_covariance_matrix  The partial column profile covariance matrix [(?/m2)^2]
 * \return
 *   \arg \c 0, Success.
 *   \arg \c -1, Error occurred (check #harp_errno).
 */
int harp_partial_column_covariance_matrix_regridded_from_density_covariance_matrix_and_altitude_boundaries
    (long source_num_levels, const double *source_altitude_boundaries,
     const double *source_density_covariance_matrix,
     long target_num_levels, const double *target_altitude_boundaries, double *target_partial_column_covariance_matrix)
{
    double *transformation_matrix = NULL;
    double *temp_matrix = NULL;
    long i, j, k;

    if (source_altitude_boundaries == NULL)
    {
        harp_set_error(HARP_ERROR_INVALID_ARGUMENT, "source altitude boundaries is empty (%s:%u)", __FILE__, __LINE__);
        return -1;
    }
    if (source_density_covariance_matrix == NULL)
    {
        harp_set_error(HARP_ERROR_INVALID_ARGUMENT, "source density covariance matrix is empty (%s:%u)", __FILE__,
                       __LINE__);
        return -1;
    }
    if (target_altitude_boundaries == NULL)
    {
        harp_set_error(HARP_ERROR_INVALID_ARGUMENT, "target altitude boundaries is empty (%s:%u)", __FILE__, __LINE__);
        return -1;
    }
    if (target_partial_column_covariance_matrix == NULL)
    {
        harp_set_error(HARP_ERROR_INVALID_ARGUMENT, "target partial column covariance matrix is empty (%s:%u)",
                       __FILE__, __LINE__);
        return -1;
    }

    /* Prepare the output matrix */
    for (j = 0; j < target_num_levels; j++)
    {
        for (k = 0; k < target_num_levels; k++)
        {
            target_partial_column_covariance_matrix[j * target_num_levels + k] = harp_nan();
        }
    }

    /* Derive the matrix D with interpolation weights */
    transformation_matrix = calloc(target_num_levels * source_num_levels, sizeof(double));
    if (transformation_matrix == NULL)
    {
        harp_set_error(HARP_ERROR_OUT_OF_MEMORY, "out of memory (could not allocate %lu bytes) (%s:%u)",
                       target_num_levels * source_num_levels * sizeof(double), __FILE__, __LINE__);
        return -1;
    }
    for (i = 0; i < target_num_levels; i++)
    {
        for (j = 0; j < source_num_levels; j++)
        {
            double xmina = source_altitude_boundaries[2 * j];
            double xmaxa = source_altitude_boundaries[2 * j + 1];
            double xminb = target_altitude_boundaries[2 * i];
            double xmaxb = target_altitude_boundaries[2 * i + 1];
            harp_overlapping_scenario overlapping_scenario;
            double weight = 0.0;

            if (harp_determine_overlapping_scenario(xmina, xmaxa, xminb, xmaxb, &overlapping_scenario) != 0)
            {
                free(transformation_matrix);
                return -1;
            }

            switch (overlapping_scenario)
            {
                case harp_overlapping_scenario_no_overlap_b_a:
                case harp_overlapping_scenario_no_overlap_a_b:
                    weight = 0.0;
                    break;
                case harp_overlapping_scenario_overlap_a_equals_b:
                    weight = 1.0;
                    break;
                case harp_overlapping_scenario_partial_overlap_a_b:
                    weight = (xmaxa - xminb) / (xmaxa - xmina);
                    break;
                case harp_overlapping_scenario_partial_overlap_b_a:
                    weight = (xmaxb - xmina) / (xmaxa - xmina);
                    break;
                case harp_overlapping_scenario_overlap_a_contains_b:
                    weight = (xmaxb - xminb) / (xmaxa - xmina);
                    break;
                case harp_overlapping_scenario_overlap_b_contains_a:
                    weight = 1.0;
                    break;
            }

            transformation_matrix[i * source_num_levels + j] = weight;
        }
    }

    /* Calculate temporary matrix, C * D^T, with dimensions [source_num_levels, target_num_levels] */
    temp_matrix = calloc(source_num_levels * target_num_levels, sizeof(double));
    if (temp_matrix == NULL)
    {
        harp_set_error(HARP_ERROR_OUT_OF_MEMORY, "out of memory (could not allocate %lu bytes) (%s:%u)",
                       source_num_levels * target_num_levels * sizeof(double), __FILE__, __LINE__);
        free(transformation_matrix);
        return -1;
    }
    for (i = 0; i < source_num_levels; i++)
    {
        for (j = 0; j < target_num_levels; j++)
        {
            double dzi = fabs(target_altitude_boundaries[2 * i + 1] - target_altitude_boundaries[2 * i]);
            double dzj = fabs(source_altitude_boundaries[2 * j + 1] - source_altitude_boundaries[2 * j]);

            temp_matrix[i * target_num_levels + j] = 0.0;
            for (k = 0; k < source_num_levels; k++)
            {
                assert(i * source_num_levels + k >= 0 &&
                       i * source_num_levels + k < source_num_levels * source_num_levels);
                assert(j * source_num_levels + k >= 0 &&
                       j * source_num_levels + k < target_num_levels * source_num_levels);
                temp_matrix[i * target_num_levels + j] +=
                    source_density_covariance_matrix[i * source_num_levels +
                                                     k] * dzi * dzj * transformation_matrix[j * source_num_levels + k];
            }
        }
    }

    /* Calculate regridded covariance matrix, D * C * D^T, with dimensions [target_num_levels * target_num_levels] */
    for (i = 0; i < target_num_levels; i++)
    {
        for (j = 0; j < target_num_levels; j++)
        {
            target_partial_column_covariance_matrix[i * target_num_levels + j] = 0.0;
            for (k = 0; k < source_num_levels; k++)
            {
                assert(i * target_num_levels + j >= 0 &&
                       i * target_num_levels + j < target_num_levels * target_num_levels);
                assert(i * source_num_levels + k >= 0 &&
                       i * source_num_levels + k < source_num_levels * source_num_levels);
                assert(k * target_num_levels + j >= 0 &&
                       k * target_num_levels + j < target_num_levels * source_num_levels);
                target_partial_column_covariance_matrix[i * target_num_levels + j] +=
                    transformation_matrix[i * source_num_levels + k] * temp_matrix[k * target_num_levels + j];
            }
        }
    }

    free(temp_matrix);
    free(transformation_matrix);

    return 0;
}

/** Convert an altitude profile to a pressure profile
 * If the h2o_mmr_profile variable is set to NULL a constant mean molar mass for wet air will be used for the conversion
 * (instead of a calculated molar mass of humid air).
 * If the temperature_profile variable is set to NULL the standard temperature will be used for the conversion.
 * \param num_levels Length of vertical axis
 * \param altitude_profile Altitude profile [m]
 * \param temperature_profile Temperature vertical profile [K]
 * \param h2o_mmr_profile Humidity (q) vertical profile [ug/g] (optional)
 * \param surface_pressure Surface pressure [hPa]
 * \param surface_height Surface height [m]
 * \param latitude Latitude [degree_north]
 * \param pressure_profile variable in which the vertical profile will be stored [hPa]
 * \return
 *   \arg \c 0, Success.
 *   \arg \c -1, Error occurred (check #harp_errno).
 */
int harp_profile_pressure_from_altitude_temperature_h2o_mmr_and_latitude(long num_levels,
                                                                         const double *altitude_profile,
                                                                         const double *temperature_profile,
                                                                         const double *h2o_mmr_profile,
                                                                         double surface_pressure, double surface_height,
                                                                         double latitude, double *pressure_profile)
{
    double z, prev_z = 0, p, prev_p = 0, T, prev_T = 0, molar_mass_air, prev_molar_mass_air = 0, g, prev_g = 0;
    long i;

    if (altitude_profile == NULL)
    {
        harp_set_error(HARP_ERROR_INVALID_ARGUMENT, "altitude profile is empty (%s:%u)", __FILE__, __LINE__);
        return -1;
    }
    if (pressure_profile == NULL)
    {
        harp_set_error(HARP_ERROR_INVALID_ARGUMENT, "pressure profile is empty (%s:%u)", __FILE__, __LINE__);
        return -1;
    }

    /* convert altitude to pressure, using humidity and temperature information */
    for (i = 0; i < num_levels; i++)
    {
        long k = i;

        if (altitude_profile[0] > altitude_profile[num_levels - 1])
        {
            /* vertical axis is from TOA to surface -> invert the loop index */
            k = num_levels - 1 - i;
        }

        z = altitude_profile[k];
        if (temperature_profile != NULL)
        {
            T = temperature_profile[k];
        }
        else
        {
            T = CONST_STD_TEMPERATURE;
        }

        if (h2o_mmr_profile != NULL)
        {
            /* determine molar mass of humid air */
            molar_mass_air = harp_molar_mass_for_wet_air(h2o_mmr_profile[k]);
        }
        else
        {
            /* use mean molar mass of wet air */
            molar_mass_air = CONST_MEAN_MOLAR_MASS_WET_AIR;
        }

        g = harp_gravity_at_surface_from_latitude_and_height(latitude, z);
        if (i == 0)
        {
            prev_g = harp_gravity_at_surface_from_latitude(latitude);
            p = surface_pressure * exp(-((g + prev_g) * molar_mass_air * 1e-3 * (z - surface_height)) /
                                       (2 * T * CONST_MOLAR_GAS));
        }
        else
        {
            p = prev_p * exp(-((g + prev_g) * (molar_mass_air + prev_molar_mass_air) * 1e-3 * (z - prev_z)) /
                             (2 * (T + prev_T) * CONST_MOLAR_GAS));
        }

        pressure_profile[k] = p;

        prev_g = g;
        prev_p = p;
        prev_molar_mass_air = molar_mass_air;
        prev_T = T;
        prev_z = z;
    }

    return 0;
}

/** Convert a geopotential height profile to a pressure profile
 * If the h2o_mmr_profile variable is set to NULL a constant mean molar mass for wet air will be used for the conversion
 * (instead of a calculated molar mass of humid air).
 * If the temperature_profile variable is set to NULL the standard temperature will be used for the conversion.
 * \param num_levels Length of vertical axis
 * \param gph_profile Geopotential height profile [m]
 * \param temperature_profile Temperature vertical profile [K]
 * \param h2o_mmr_profile Humidity (q) vertical profile [ug/g] (optional)
 * \param surface_pressure Surface pressure [hPa]
 * \param surface_height Surface height [m]
 * \param pressure_profile Variable in which the vertical profile will be stored [hPa]
 * \return
 *   \arg \c 0, Success.
 *   \arg \c -1, Error occurred (check #harp_errno).
 */
int harp_profile_pressure_from_gph_temperature_and_h2o_mmr(long num_levels, const double *gph_profile,
                                                           const double *temperature_profile,
                                                           const double *h2o_mmr_profile, double surface_pressure,
                                                           double surface_height, double *pressure_profile)
{
    double z, prev_z = 0, p, prev_p = 0, T, prev_T = 0, molar_mass_air, prev_molar_mass_air = 0;
    long i;

    if (gph_profile == NULL)
    {
        harp_set_error(HARP_ERROR_INVALID_ARGUMENT, "altitude GPH profile is empty (%s:%u)", __FILE__, __LINE__);
        return -1;
    }
    if (pressure_profile == NULL)
    {
        harp_set_error(HARP_ERROR_INVALID_ARGUMENT, "pressure profile is empty (%s:%u)", __FILE__, __LINE__);
        return -1;
    }

    /* convert geopotential height to pressure, using humidity and temperature information */
    for (i = 0; i < num_levels; i++)
    {
        long k = i;

        if (gph_profile[0] > gph_profile[num_levels - 1])
        {
            /* vertical axis is from TOA to surface -> invert the loop index */
            k = num_levels - 1 - i;
        }

        z = gph_profile[k];
        if (temperature_profile != NULL)
        {
            T = temperature_profile[k];
        }
        else
        {
            T = CONST_STD_TEMPERATURE;
        }

        if (h2o_mmr_profile != NULL)
        {
            /* determine molar mass of humid air */
            molar_mass_air = harp_molar_mass_for_wet_air(h2o_mmr_profile[k]);
        }
        else
        {
            /* use mean molar mass of humid air */
            molar_mass_air = CONST_MEAN_MOLAR_MASS_WET_AIR;
        }

        if (i == 0)
        {
            p = surface_pressure *
                exp(-(CONST_GRAV_ACCEL_45LAT_WGS84_SPHERE * molar_mass_air * 1e-3 * (z - surface_height)) /
                    (T * CONST_MOLAR_GAS));
        }
        else
        {
            p = prev_p * exp(-(CONST_GRAV_ACCEL_45LAT_WGS84_SPHERE *
                               (molar_mass_air + prev_molar_mass_air) * 1e-3 * (z - prev_z)) /
                             ((T + prev_T) * CONST_MOLAR_GAS));
        }

        pressure_profile[k] = p;

        prev_p = p;
        prev_molar_mass_air = molar_mass_air;
        prev_T = T;
        prev_z = z;
    }

    return 0;
}

/** Convert a number density covariance matrix to a volume mixing ratio covariance matrix
 * \param num_levels Length of vertical axis
 * \param number_density_covariance_matrix  number density covariance [(molec/m3)^2]
 * \param pressure_profile  Pressure [hPa]
 * \param temperature_profile  Temperature [K]
 * \param volume_mixing_ratio_covariance_matrix variable in which the volume mixing ratio covariance [(ppmv)^2] will be stored
 * \return
 *   \arg \c 0, Success.
 *   \arg \c -1, Error occurred (check #harp_errno).
 */
int harp_profile_vmr_covariance_from_nd_covariance_pressure_and_temperature
    (long num_levels, const double *number_density_covariance_matrix, const double *pressure_profile,
     const double *temperature_profile, double *volume_mixing_ratio_covariance_matrix)
{
    long i, j;

    if (number_density_covariance_matrix == NULL)
    {
        harp_set_error(HARP_ERROR_INVALID_ARGUMENT, "number density covariance matrix is empty (%s:%u)", __FILE__,
                       __LINE__);
        return -1;
    }
    if (pressure_profile == NULL)
    {
        harp_set_error(HARP_ERROR_INVALID_ARGUMENT, "pressure profile is empty (%s:%u)", __FILE__, __LINE__);
        return -1;
    }
    if (temperature_profile == NULL)
    {
        harp_set_error(HARP_ERROR_INVALID_ARGUMENT, "temperature profile is empty (%s:%u)", __FILE__, __LINE__);
        return -1;
    }
    if (volume_mixing_ratio_covariance_matrix == NULL)
    {
        harp_set_error(HARP_ERROR_INVALID_ARGUMENT, "volume mixing ratio covariance matrix is empty (%s:%u)", __FILE__,
                       __LINE__);
        return -1;
    }

    for (i = 0; i < num_levels; i++)
    {
        /* Convert [ppmv] to [1] */
        double ci = (1.0e6 / CONST_STD_AIR_DENSITY) * (temperature_profile[i] / CONST_STD_TEMPERATURE) *
            (CONST_STD_PRESSURE / pressure_profile[i]);

        for (j = 0; j < num_levels; j++)
        {
            /* Convert [ppmv] to [1] */
            double cj = (1.0e6 / CONST_STD_AIR_DENSITY) * (temperature_profile[j] / CONST_STD_TEMPERATURE) *
                (CONST_STD_PRESSURE / pressure_profile[j]);

            volume_mixing_ratio_covariance_matrix[i * num_levels + j] =
                ci * cj * number_density_covariance_matrix[i * num_levels + j];
        }
    }

    return 0;
}

static profile_resample_type get_profile_resample_type(harp_variable *variable)
{
    int i, num_vertical_dims;

    /* Ensure that there is only 1 vertical dimension, that it's the fastest running one and has scalar values */
    for (i = 0, num_vertical_dims = 0; i < variable->num_dimensions; i++)
    {
        if (variable->dimension_type[i] == harp_dimension_vertical)
        {
            num_vertical_dims++;
        }
    }

    if (num_vertical_dims == 0)
    {
        /* if the variable has no vertical dimension, we should always skip */
        return profile_resample_skip;
    }
    else if (num_vertical_dims == 1 &&
             variable->dimension_type[variable->num_dimensions - 1] == harp_dimension_vertical)
    {
        /* exceptions that can't be resampled */
        if (variable->data_type == harp_type_string || strstr(variable->name, "_uncertainty") != NULL ||
            strstr(variable->name, "_avk") != NULL)
        {
            return profile_resample_remove;
        }
        /* exception that uses interval interpolation */
        if (strstr(variable->name, "_column_") != NULL)
        {
            return profile_resample_interval;
        }

        /* if one vertical dimension and the fastest running one, resample linearly */
        return profile_resample_linear;
    }

    /* remove all variables with more than one vertical dimension */
    return profile_resample_remove;
}

/** Iterates over the product metadata of all the products in column b of the collocation result and
 * determines the maximum vertical dimension size.
 */
static int get_maximum_vertical_dimension(harp_collocation_result *collocation_result, long *max_vertical)
{
    int i;
    long max = 0;

    for (i = 0; i < collocation_result->num_pairs; i++)
    {
        harp_collocation_pair *pair = collocation_result->pair[i];
        long matching_product_index = pair->product_index_b;
        long match_vertical_dim_size;
        harp_product_metadata *match_metadata = collocation_result->dataset_b->metadata[matching_product_index];

        if (!match_metadata)
        {
            harp_set_error(HARP_ERROR_INVALID_ARGUMENT, "Metadata unavailable for match pair product %s.",
                           collocation_result->dataset_b->source_product[matching_product_index]);
            return -1;
        }

        match_vertical_dim_size = match_metadata->dimension[harp_dimension_vertical];

        if (match_vertical_dim_size > max)
        {
            max = match_vertical_dim_size;
        }
    }

    *max_vertical = max;

    return 0;
}

static int expand_time_independent_vertical_variables(harp_product *product)
{
    int i;
    harp_variable *datetime = NULL;

    if (harp_product_get_variable_by_name(product, "datetime", &datetime) != 0)
    {
        return -1;
    }

    for (i = 0; i < product->num_variables; i++)
    {
        harp_variable *var = product->variable[i];

        /* expand if variable has a vertical dimension and does not depend on time */
        if (var->num_dimensions > 0 && var->dimension_type[0] != harp_dimension_time
            && var->dimension_type[var->num_dimensions - 1] == harp_dimension_vertical)
        {
            harp_variable_add_dimension(var, 0, harp_dimension_time, datetime->dimension[0]);
        }
    }

    return 0;
}

static int resize_vertical_dimension(harp_product *product, long max_vertical_dim)
{
    int i;

    for (i = 0; i < product->num_variables; i++)
    {
        harp_variable *var = product->variable[i];
        int j;

        for (j = 0; j < var->num_dimensions; j++)
        {
            if (var->dimension_type[j] == harp_dimension_vertical)
            {
                if (harp_variable_resize_dimension(var, j, max_vertical_dim) != 0)
                {
                    return -1;
                }
            }
        }
    }

    product->dimension[harp_dimension_vertical] = max_vertical_dim;

    return 0;
}

static int get_time_index_by_collocation_index(harp_product *product, long collocation_index, long *index)
{
    int k;
    harp_variable *product_collocation_index = NULL;

    /* Get the collocation variable from the product product */
    if (harp_product_get_variable_by_name(product, "collocation_index", &product_collocation_index) != 0)
    {
        return -1;
    }

    /* Get the datetime index into product b using the collocation index */
    for (k = 0; k < product->dimension[harp_dimension_time]; k++)
    {
        if (product_collocation_index->data.int32_data[k] == collocation_index)
        {
            *index = k;
            return 0;
        }
    }

    harp_set_error(HARP_ERROR_INVALID_ARGUMENT,
                   "Couldn't locate collocation_index %li in product %s", collocation_index, product->source_product);
    return -1;
}

static void matrix_delete(double **matrix, long dim_vertical)
{
    if (matrix != NULL)
    {
        long k;

        for (k = 0; k < dim_vertical; k++)
        {
            if (matrix[k] != NULL)
            {
                free(matrix[k]);
            }
        }
        free(matrix);
    }
}

static int matrix_vector_product(double **matrix, const double *vector_in, long m, long n, double **new_vector_out)
{
    double *vector_out = NULL;
    long i;
    long j;
    double sum;

    vector_out = calloc((size_t)m, sizeof(double));
    if (vector_out == NULL)
    {
        harp_set_error(HARP_ERROR_OUT_OF_MEMORY, "out of memory (could not allocate %lu bytes) (%s:%u)",
                       m * sizeof(double), __FILE__, __LINE__);
        return -1;
    }

    for (i = 0; i < m; i++)
    {
        sum = 0.0;
        for (j = 0; j < n; j++)
        {
            if (!harp_isnan(vector_in[j]))
            {
                sum += matrix[i][j] * vector_in[j];
            }
        }
        vector_out[i] = sum;
    }

    *new_vector_out = vector_out;

    return 0;
}

static int get_vector_from_variable(const harp_variable *variable, long measurement_id, double **new_vector)
{
    double *vector = NULL;
    long dim_vertical = variable->dimension[variable->num_dimensions - 1];
    long k, ii;

    vector = malloc((size_t)dim_vertical * sizeof(double));
    if (vector == NULL)
    {
        harp_set_error(HARP_ERROR_OUT_OF_MEMORY, "out of memory (could not allocate %lu bytes) (%s:%u)",
                       (size_t)dim_vertical * sizeof(double), __FILE__, __LINE__);
        return -1;
    }

    for (k = 0; k < dim_vertical; k++)
    {
        ii = measurement_id * dim_vertical + k;

        if (ii < 0 || ii >= variable->num_elements)
        {
            harp_set_error(HARP_ERROR_INVALID_ARGUMENT, "index %ld is not in the range [0,%ld) (%s:%u)",
                           ii, variable->num_elements, __FILE__, __LINE__);
            free(vector);
            return -1;
        }

        vector[k] = variable->data.double_data[ii];
    }

    *new_vector = vector;

    return 0;
}

static int get_matrix_from_avk_variable(const harp_variable *avk, long time_index, double ***new_matrix)
{
    long dim_vertical = avk->dimension[avk->num_dimensions - 1];
    double **matrix = NULL;
    long k, kk, ii;

    matrix = calloc((size_t)dim_vertical, sizeof(double *));
    if (matrix == NULL)
    {
        harp_set_error(HARP_ERROR_OUT_OF_MEMORY, "out of memory (could not allocate %lu bytes) (%s:%u)",
                       dim_vertical * sizeof(double *), __FILE__, __LINE__);
        return -1;
    }

    for (k = 0; k < dim_vertical; k++)
    {
        matrix[k] = calloc((size_t)dim_vertical, sizeof(double));
        if (matrix[k] == NULL)
        {
            harp_set_error(HARP_ERROR_OUT_OF_MEMORY, "out of memory (could not allocate %lu bytes) (%s:%u)",
                           dim_vertical * sizeof(double), __FILE__, __LINE__);
            matrix_delete(matrix, dim_vertical);
            return -1;
        }
    }

    for (k = 0; k < dim_vertical; k++)
    {
        for (kk = 0; kk < dim_vertical; kk++)
        {
            ii = time_index * dim_vertical * dim_vertical + k * dim_vertical + kk;
            assert(ii >= 0 && ii < avk->num_elements);
            matrix[k][kk] = avk->data.double_data[ii];
        }
    }

    *new_matrix = matrix;

    return 0;
}

static int get_vertical_unit(const char *name, char **new_unit)
{
    char *unit = NULL;

    if (strcmp(name, "altitude") == 0)
    {
        unit = strdup(HARP_UNIT_LENGTH);
        if (!unit)
        {
            harp_set_error(HARP_ERROR_OUT_OF_MEMORY, "out of memory (could not duplicate string)"
                           " (%s:%u)", __FILE__, __LINE__);
        }
    }
    else if (strcmp(name, "pressure") == 0)
    {
        unit = strdup(HARP_UNIT_PRESSURE);
        if (!unit)
        {
            harp_set_error(HARP_ERROR_OUT_OF_MEMORY, "out of memory (could not duplicate string)"
                           " (%s:%u)", __FILE__, __LINE__);
        }
    }
    else
    {
        harp_set_error(HARP_ERROR_INVALID_ARGUMENT, "Not a vertical axis variable: '%s'", name);
        return -1;
    }

    *new_unit = unit;

    return 0;
}

<<<<<<< HEAD
static int read_vertical_grid_line(FILE *file, const char *filename, double *new_value)
{
    char line[HARP_CSV_LINE_LENGTH];
    char *cursor = line;
    double value;

    if (fgets(line, HARP_CSV_LINE_LENGTH, file) == NULL)
    {
        harp_set_error(HARP_ERROR_INVALID_ARGUMENT, "error reading line of '%s'", filename);
        return -1;
    }

    harp_csv_parse_double(&cursor, &value);

    *new_value = value;

    return 0;
}

static int read_vertical_grid_header(FILE *file, const char *filename, char **new_name, char **new_unit)
{
    char line[HARP_CSV_LINE_LENGTH];
    char *original_cursor, *cursor;
    int length;
    char *name = NULL;
    char *unit = NULL;

    rewind(file);

    if (fgets(line, HARP_CSV_LINE_LENGTH, file) == NULL)
    {
        harp_set_error(HARP_ERROR_INVALID_ARGUMENT, "error reading line of file '%s'", filename);
        goto error;
    }

    /* remove trailing whitespace */
    harp_csv_rtrim(line);

    /* skip leading whitespace */
    original_cursor = cursor = harp_csv_ltrim(line);

    /* Grab name */
    length = 0;
    while (*cursor != '[' && *cursor != ',' && *cursor != '\0' && !isspace(*cursor))
    {
        cursor++;
        length++;
    }

    name = calloc((length + 1), sizeof(char));
    if (name == NULL)
    {
        harp_set_error(HARP_ERROR_OUT_OF_MEMORY, "out of memory (could not allocate %lu bytes) (%s:%u)",
                       (length + 1) * sizeof(char), __FILE__, __LINE__);

        return -1;
    }
    strncpy(name, original_cursor, length);

    /* Skip white space between name and unit */
    cursor = harp_csv_ltrim(cursor);

    if (*cursor != '[')
    {
        /* No unit is found */
        harp_set_error(HARP_ERROR_INVALID_ARGUMENT, "No unit in header of '%s'", filename);
        goto error;
    }
    else
    {
        cursor++;
    }

    /* find unit length */
    length = 0;
    original_cursor = cursor;
    while (*cursor != ']' && *cursor != '\0')
    {
        cursor++;
        length++;
    }
    
    /* copy unit */
    unit = calloc((length + 1), sizeof(char));
    if (unit == NULL)
    {
        harp_set_error(HARP_ERROR_OUT_OF_MEMORY, "out of memory (could not allocate %lu bytes) (%s:%u)",
                       (length + 1) * sizeof(char), __FILE__, __LINE__);
        goto error;
    }
    strncpy(unit, original_cursor, length);

    /* done, return result */
    *new_name = name;
    *new_unit = unit;

    return 0;

error:
    free(name);
    free(unit);

    return -1;
}

/**
 * Import vertical grid (altitude/pressure) from specified CSV file into target harp_variable.
 * \return
 *   \arg \c 0, Success.
 *   \arg \c -1, Error occurred (check #harp_errno).
 */
int harp_profile_import_grid(const char *filename, harp_variable **new_vertical_axis)
{
    FILE *file = NULL;
    long num_vertical;
    char *name = NULL;
    char *unit = NULL;
    double *values = NULL;
    double value;
    harp_variable *vertical_axis = NULL;
    harp_dimension_type vertical_1d_dim_type[1] = { harp_dimension_vertical };
    long vertical_1d_dim[1];
    int i;

    /* open the grid file */
    file = fopen(filename, "r+");
    if (file == NULL)
    {
        harp_set_error(HARP_ERROR_FILE_OPEN, "Error opening vertical grid file '%s'", filename);
        return -1;
    }

    /* Determine number of values */
    if (harp_csv_get_num_lines(file, filename, &num_vertical) != 0)
    {
        fclose(file);
        return -1;
    }

    /* Exclude the header line */
    num_vertical--;

    if (num_vertical < 1)
    {
        /* No lines to read */
        harp_set_error(HARP_ERROR_FILE_READ, "Vertical grid file '%s' has no values", filename);
        fclose(file);
        return -1;
    }

    /* Obtain the name and unit of the quantity */
    if (read_vertical_grid_header(file, filename, &name, &unit) != 0)
    {
        fclose(file);
        return -1;
    }

    /* Obtain the values */
    values = malloc((size_t)num_vertical * sizeof(double));
    if (values == NULL)
    {
        harp_set_error(HARP_ERROR_OUT_OF_MEMORY, "out of memory (%s:%u)", __FILE__, __LINE__);
        return -1;
    }

    for (i = 0; i < num_vertical; i++)
    {
        if (read_vertical_grid_line(file, filename, &value) != 0)
        {
            fclose(file);
            free(values);
            free(name);
            free(unit);
            return -1;
        }

        values[i] = value;
    }

    /* io cleanup */
    if (fclose(file) != 0)
    {
        harp_set_error(HARP_ERROR_FILE_READ, "Error closing vertical grid definition file '%s'", filename);
        free(values);
        free(name);
        free(unit);
        return -1;
    }

    /* validate the axis variable name */
    if ((strcmp(name, "altitude") == 0 || strcmp(name, "pressure") == 0) != 1)
    {
        harp_set_error(HARP_ERROR_INVALID_NAME,
                       "Invalid vertical axis name '%s' in header of csv file '%s'", name, filename);
        free(values);
        free(name);
        free(unit);
        return -1;
    }

    /* create the axis variable */
    vertical_1d_dim[0] = num_vertical;
    if (harp_variable_new(name, harp_type_double, 1, vertical_1d_dim_type, vertical_1d_dim, &vertical_axis) != 0)
    {
        free(values);
        free(name);
        free(unit);
        return -1;
    }

    /* Set the axis unit */
    vertical_axis->unit = strdup(unit);
    if (vertical_axis->unit == NULL)
    {
        harp_variable_delete(vertical_axis);
        free(values);
        free(name);
        free(unit);
        return -1;
    }

    /* Copy the axis data */
    for (i = 0; i < num_vertical; i++)
    {
        vertical_axis->data.double_data[i] = values[i];
    }

    *new_vertical_axis = vertical_axis;

=======
static long get_unpadded_vector_length(double *vector, long vector_length)
{
    long i;

    for (i = vector_length - 1; i >= 0; i--)
    {
        if (!harp_isnan(vector[i]))
        {
            return i + 1;
        }
    }

>>>>>>> 190f7cfc
    return 0;
}

static int vertical_profile_smooth(harp_variable *var, harp_product *match, long time_index_a, long time_index_b)
{
    double *vector_in = NULL;
    double *vector_a_priori = NULL;
    double *vector_out = NULL;
    double **matrix = NULL;

    char *apriori_name, *avk_name;
    harp_variable *apriori, *avk = NULL;

    int has_apriori = 0;
    int i;
    long block, blocks;
    long target_max_vertical_elements = match->dimension[harp_dimension_vertical];

    /* get the avk and a priori variables */
    avk_name = malloc(strlen(var->name) + 4 + 1);
    apriori_name = malloc(strlen(var->name) + 8 + 1);
    if (!avk_name || !apriori_name)
    {
        harp_set_error(HARP_ERROR_OUT_OF_MEMORY, "out of memory (could not duplicate string) (%s:%u)",
                       __FILE__, __LINE__);
        return -1;
    }

    strcpy(apriori_name, var->name);
    strcat(apriori_name, "_apriori");
    strcpy(avk_name, var->name);
    strcat(avk_name, "_avk");

    if (harp_product_has_variable(match, apriori_name))
    {
        has_apriori = 1;

        if (harp_product_get_variable_by_name(match, apriori_name, &apriori) != 0)
        {
            return -1;
        }
    }

    if (harp_product_get_variable_by_name(match, avk_name, &avk))
    {
        return -1;
    }

    /* check unit and data type */
    if (has_apriori && strcmp(apriori->unit, var->unit) != 0)
    {
        if (harp_variable_convert_unit(apriori, var->unit) != 0)
        {
            return -1;
        }
    }
    if (has_apriori && apriori->data_type != harp_type_double)
    {
        if (harp_variable_convert_data_type(var, harp_type_double) != 0)
        {
            return -1;
        }
    }

    /* collect avk and a priori data vectors */
    if (has_apriori && get_vector_from_variable(apriori, time_index_b, &vector_a_priori) != 0)
    {
        free(avk_name);
        free(apriori_name);
        return -1;
    }
    if (get_matrix_from_avk_variable(avk, time_index_b, &matrix) != 0)
    {
        free(avk_name);
        free(apriori_name);
        free(vector_a_priori);
        return -1;
    }

    /* allocate memory for the vertical profile input vector */
    vector_in = malloc((size_t)target_max_vertical_elements * sizeof(double));
    if (!vector_in)
    {
        harp_set_error(HARP_ERROR_OUT_OF_MEMORY, "out of memory (could not allocate %lu bytes) (%s:%u)",
                       target_max_vertical_elements * sizeof(double), __FILE__, __LINE__);
        return -1;
    }

    /* calculate the number of blocks in this datetime slice of the variable */
    blocks = var->num_elements / var->dimension[0] / target_max_vertical_elements;

    for (block = 0; block < blocks; block++)
    {
        long blockoffset = (time_index_a * blocks + block) * target_max_vertical_elements;

        /* figure out the actual unpadded length of the input vector */
        long target_vertical_elements = get_unpadded_vector_length(&var->data.double_data[blockoffset],
                                                                   target_max_vertical_elements);

        /* collect profile vector */
        for (i = 0; i < target_vertical_elements; i++)
        {
            vector_in[i] = var->data.double_data[blockoffset + i];
        }

        /* subtract a priori */
        if (has_apriori)
        {
            for (i = 0; i < target_vertical_elements; i++)
            {
                vector_in[i] -= vector_a_priori[i];
            }
        }

        /* premultiply avk */
        if (matrix_vector_product(matrix, vector_in, target_vertical_elements, target_vertical_elements, &vector_out)
            != 0)
        {
            free(avk_name);
            free(apriori_name);
            free(vector_a_priori);
            free(vector_in);
            return -1;
        }

        /* add the apriori */
        if (has_apriori)
        {
            for (i = 0; i < target_vertical_elements; i++)
            {
                vector_out[i] += vector_a_priori[i];
            }
        }

        /* update the variable */
        for (i = 0; i < target_vertical_elements; i++)
        {
            var->data.double_data[blockoffset + i] = vector_out[i];
        }
    }

    /* cleanup */
    free(avk_name);
    free(apriori_name);
    free(vector_in);
    free(vector_a_priori);
    matrix_delete(matrix, target_max_vertical_elements);

    return 0;
}

/**
 * Resamples all variables in product against a specified grid.
 * Target_grid is expected to be a variable of dimensions {vertical}.
 * The source grid is determined by derivation of a matching vertical quantity on the specified product.
 *
 * \param product Product to resample.
 * \param target_grid Vertical grid to target.
 *
 * \return
 *   \arg \c 0, Success.
 *   \arg \c -1, Error occurred (check #harp_errno).
 */
LIBHARP_API int harp_product_regrid_vertical_with_axis_variable(harp_product *product, harp_variable *target_grid)
{
    harp_variable *source_grid = NULL;
    harp_variable *vertical_axis = NULL;
    long target_vertical_elements = target_grid->dimension[target_grid->num_dimensions - 1];
    long source_time_dim_length = 0;    /* 0 indicates that we do time-independent regridding */
    long source_vertical_elements;
    int i;

    harp_dimension_type vertical_1d_dim_type[1] = { harp_dimension_vertical };
    harp_dimension_type vertical_2d_dim_type[2] = { harp_dimension_time, harp_dimension_vertical };

    /* Derive the source grid (will give doubles because unit is passed) */
    if (harp_product_add_derived_variable(product, target_grid->name, target_grid->unit, 1, vertical_1d_dim_type) != 0)
    {
        /* Failed to derive 1D source grid. Try 2D */
        if (harp_product_add_derived_variable(product,
                                              target_grid->name, target_grid->unit, 2, vertical_2d_dim_type) != 0)
        {
            return -1;
        }
    }

    /* Retrieve basic info about the source grid */
    harp_product_get_variable_by_name(product, target_grid->name, &source_grid);
    if (source_grid->num_dimensions > 1)
    {
        source_time_dim_length = source_grid->dimension[0];
    }
    source_vertical_elements = source_grid->dimension[source_grid->num_dimensions - 1];

    /* Resample all variables if we know how */
    for (i = product->num_variables - 1; i >= 0; i--)
    {
        harp_variable *variable = product->variable[i];
        harp_array old_data;

        long new_data_num_elements = variable->num_elements / source_vertical_elements * target_vertical_elements;
        double *new_data = NULL;
        long num_blocks = variable->num_elements / source_vertical_elements;
        long time_blocks = num_blocks;
        profile_resample_type variable_type;

        long time;
        long block_id;

        /* Calculate the number of num_blocks for which time is constant for time-dependent resampling */
        if (source_time_dim_length != 0)
        {
            time_blocks = num_blocks / source_time_dim_length;
        }

        /* Check if we can resample this kind of variable */
        variable_type = get_profile_resample_type(variable);

        /* skip the source grid variable, we'll set that afterwards */
        if (variable == source_grid)
        {
            variable_type = profile_resample_skip;
        }

        if (variable_type == profile_resample_skip)
        {
            continue;
        }
        else if (variable_type == profile_resample_remove)
        {
            harp_report_warning("Removing variable %s; unresamplable dimensions\n", variable->name);
            harp_product_remove_variable(product, variable);
            continue;
        }

        /* Ensure that the variable data consists of doubles */
        if (variable->data_type != harp_type_double && harp_variable_convert_data_type(variable, harp_type_double) != 0)
        {
            harp_variable_delete(target_grid);
            return -1;
        }

        /* time independent variables with a time-dependent source grid are time-extended */
        if (variable->dimension_type[0] != harp_dimension_time && source_grid->dimension[0] == harp_dimension_time)
        {
            harp_variable_add_dimension(variable, 0, harp_dimension_time, source_time_dim_length);
        }

        /* Setup target array */
        new_data = (double *)malloc((size_t)new_data_num_elements * sizeof(double));
        if (new_data == NULL)
        {
            harp_variable_delete(target_grid);
            harp_set_error(HARP_ERROR_OUT_OF_MEMORY, "out of memory (could not duplicate string) (%s:%u)",
                           __FILE__, __LINE__);
            return -1;
        }

        /* Interpolate the data of the variable over the vertical axis */
        time = -1;
        for (block_id = 0; block_id < num_blocks; block_id++)
        {
            /* keep track of time for time-dependent vertical grids */
            if (block_id % time_blocks == 0)
            {
                time++;
            }

            harp_interpolate_array_linear(source_vertical_elements,
                                          source_grid->data.double_data + time * source_vertical_elements,
                                          variable->data.double_data + block_id * source_vertical_elements,
                                          target_vertical_elements, target_grid->data.double_data, 0,
                                          new_data + block_id * target_vertical_elements);
        }

        /* Update the vertical dimension length */
        variable->dimension[variable->num_dimensions - 1] = target_vertical_elements;

        /* Set the new variable data */
        old_data = variable->data;

        variable->data.double_data = new_data;
        variable->num_elements = new_data_num_elements;

        /* Clean up the old data */
        free(old_data.double_data);
    }

    /* ensure consistent axis variable in product */
    product->dimension[harp_dimension_vertical] = target_vertical_elements;
    harp_variable_copy(target_grid, &vertical_axis);
    if (harp_product_replace_variable(product, vertical_axis) != 0)
    {
        return -1;
    }

    return 0;
}

static int product_filter_resamplable_variables(harp_product *product)
{
    int i;

    for (i = product->num_variables - 1; i >= 0; i--)
    {
        harp_variable *var = product->variable[i];

        int var_type = get_profile_resample_type(var);

        if (var_type == profile_resample_remove)
        {
            if (harp_product_remove_variable(product, var) != 0)
            {
                return -1;
            }

            continue;
        }
    }

    return 0;
}

/** Smooth the product's variables (from dataset a in the collocation result) using the vertical grids,
 * avks and a apriori of matching products in dataset b and smooth the variables specified.
 *
 * \param product Product to smooth.
 * \param num_smooth_variables length of smooth_variables.
 * \param smooth_variables The names of the variables to smooth.
 * \param vertical_axis The name of the variable to use as a vertical axis (pressure/altitude/etc).
 * \param original_collocation_result The collocation result used to locate the matching vertical
 *   grids/avks/apriori.
 *   The collocation result is assumed to have the appropriate metadata available for all matches (dataset b).
 *
 * \return
 *   \arg \c 0, Success.
 *   \arg \c -1, Error occurred (check #harp_errno).
 */
LIBHARP_API int harp_product_smooth_vertical(harp_product *product, int num_smooth_variables,
                                             const char **smooth_variables, const char *vertical_axis,
                                             const harp_collocation_result *original_collocation_result)
{
    int time_index_a, pair_id;
    harp_variable *source_collocation_index = NULL;
    harp_dimension_type grid_dim_type[2] = { harp_dimension_time, harp_dimension_vertical };
    harp_dimension_type bounds_dim_type[3] = { harp_dimension_time, harp_dimension_vertical,
        harp_dimension_independent
    };
    long max_vertical_dim;

    /* owned memory */
    harp_variable *source_grid = NULL;
    harp_variable *source_bounds = NULL;
    harp_product *match = NULL;
    harp_variable *target_grid = NULL;
    harp_variable *target_bounds = NULL;
    harp_collocation_result *collocation_result = NULL;
    char *vertical_unit = NULL;
    char *bounds_name;

    /* derive the name of the bounds variable for the vertical axis */
    bounds_name = malloc(strlen(vertical_axis) + 7 + 1);
    if (!bounds_name)
    {
        harp_set_error(HARP_ERROR_OUT_OF_MEMORY, "out of memory (could not duplicate string)"
                       " (%s:%u)", __FILE__, __LINE__);
        goto error;
    }
    strcpy(bounds_name, vertical_axis);
    strcat(bounds_name, "_bounds");

    /* copy the collocation result for filtering */
    if (harp_collocation_result_shallow_copy(original_collocation_result, &collocation_result) != 0)
    {
        goto error;
    }

    /* get the default unit for the chosen vertical axis type */
    if (get_vertical_unit(vertical_axis, &vertical_unit) != 0)
    {
        goto error;
    }

    /* Get the source product's collocation index variable */
    if (harp_product_get_variable_by_name(product, "collocation_index", &source_collocation_index) != 0)
    {
        goto error;
    }

    /* Prepare the collocation result for efficient iteration over the pairs */
    if (harp_collocation_result_filter_for_source_product_a(collocation_result, product->source_product) != 0)
    {
        goto error;
    }
    if (harp_collocation_result_sort_by_collocation_index(collocation_result) != 0)
    {
        goto error;
    }

    /* Determine the maximum vertical dimensions size */
    if (get_maximum_vertical_dimension(collocation_result, &max_vertical_dim) != 0)
    {
        goto error;
    }

    /* Remove variables that can't be resampled */
    if (product_filter_resamplable_variables(product) != 0)
    {
        goto error;
    }

    /* Expand time independent vertical profiles */
    if (expand_time_independent_vertical_variables(product) != 0)
    {
        goto error;
    }

    /* Derive the source grid */
    if (harp_product_get_derived_variable(product, vertical_axis, vertical_unit, 2, grid_dim_type, &source_grid) != 0)
    {
        goto error;
    }

    /* Use loglin interpolation if pressure grid */
    if (strcmp(source_grid->name, "pressure") != 0)
    {
        int i;

        for (i = 0; i < source_grid->num_elements; i++)
        {
            source_grid->data.double_data[i] = log(source_grid->data.double_data[i]);
        }
    }

    /* Resize the vertical dimension in the target product to make room for the resampled data */
    if (max_vertical_dim > product->dimension[harp_dimension_vertical])
    {
        if (resize_vertical_dimension(product, max_vertical_dim) != 0)
        {
            goto error;
        }
    }

    for (pair_id = 0, time_index_a = 0; time_index_a < product->dimension[harp_dimension_time]; time_index_a++)
    {
        harp_collocation_pair *pair = NULL;
        harp_product_metadata *match_metadata;
        long time_index_b = -1;
        int j;
        long coll_index;
        long num_source_vertical_elements;
        long num_target_vertical_elements;
        long num_source_max_vertical_elements;  /* actual elems + NaN padding */
        long num_target_max_vertical_elements;

        /* Get the collocation index */
        coll_index = source_collocation_index->data.int32_data[time_index_a];

        /* Get the match-pair for said collocation index */
        for (pair_id = 0; pair_id < collocation_result->num_pairs; pair_id++)
        {
            if (collocation_result->pair[pair_id]->collocation_index == coll_index)
            {
                pair = collocation_result->pair[pair_id];
                break;
            }
        }

        /* Error if no collocation pair exists for this index */
        if (!pair)
        {
            harp_set_error(HARP_ERROR_INVALID_ARGUMENT, "No collocation pair for collocation index %li.", coll_index);
            goto error;
        }

        /* Get metadata of the matching product */
        match_metadata = collocation_result->dataset_b->metadata[pair->product_index_b];
        if (match_metadata == NULL)
        {
            harp_set_error(HARP_ERROR_INVALID_ARGUMENT, "Missing product metadata for product %s.",
                           collocation_result->dataset_b->source_product[pair->product_index_b]);
            goto error;
        }

        /* load the matching product if necessary */
        if (match == NULL || strcmp(match->source_product, match_metadata->source_product) != 0)
        {
            /* cleanup previous match product */
            if (match != NULL)
            {
                harp_product_delete(match);
            }

            /* import new product */
            harp_import(match_metadata->filename, &match);
            if (!match)
            {
                harp_set_error(HARP_ERROR_IMPORT, "Could not import file %s.", match_metadata->filename);
                goto error;
            }

            /* Derive the target grid */
            harp_variable_delete(target_grid);
            if (harp_product_get_derived_variable(match, vertical_axis, vertical_unit, 2, grid_dim_type, &target_grid)
                != 0)
            {
                goto error;
            }

            /* Cleanup the target bounds, they will get loaded again when necessary */
            harp_variable_delete(target_bounds);
            target_bounds = NULL;
        }

        if (get_time_index_by_collocation_index(match, pair->collocation_index, &time_index_b) != 0)
        {
            goto error;
        }

        /* find the source and target grid lengths */
        num_source_max_vertical_elements = product->dimension[harp_dimension_vertical];
        num_target_max_vertical_elements = target_grid->dimension[1];
        num_source_vertical_elements =
            get_unpadded_vector_length(&source_grid->data.double_data[time_index_a * num_source_max_vertical_elements],
                                       num_source_max_vertical_elements);
        num_target_vertical_elements =
            get_unpadded_vector_length(&target_grid->data.double_data[time_index_a * num_target_max_vertical_elements],
                                       num_target_max_vertical_elements);

        /* Use loglin interpolation if pressure grid */
        /* TODO only take logs of the grid values at time time_index_b */
        if (strcmp(target_grid->name, "pressure") != 0)
        {
            int i;

            for (i = 0; i < target_grid->num_elements; i++)
            {
                target_grid->data.double_data[i] = log(target_grid->data.double_data[i]);
            }
        }

        /* Resample & smooth variables */
        for (j = product->num_variables - 1; j >= 0; j--)
        {
            harp_variable *var = product->variable[j];

            long block, blocks;
            int k;

            /* Skip variables that don't need resampling */
            profile_resample_type var_type = get_profile_resample_type(var);

            if (var_type == profile_resample_skip)
            {
                continue;
            }

            /* derive bounds variables if necessary for resampling */
            if (var_type == profile_resample_interval)
            {
                if (target_bounds == NULL)
                {
                    if (harp_product_get_derived_variable(match, bounds_name, vertical_unit, 3, bounds_dim_type,
                                                          &target_bounds) != 0)
                    {
                        goto error;
                    }
                }
                if (source_bounds == NULL)
                {
                    if (harp_product_get_derived_variable(product, bounds_name, vertical_unit, 3, bounds_dim_type,
                                                          &source_bounds) != 0)
                    {
                        goto error;
                    }
                }
            }

            /* Ensure that the variable data to resample consists of doubles */
            if (var->data_type != harp_type_double && harp_variable_convert_data_type(var, harp_type_double) != 0)
            {
                goto error;
            }

            /* Interpolate variable data */
            blocks = var->num_elements / var->dimension[0] / num_source_max_vertical_elements;
            for (block = 0; block < blocks; block++)
            {
                if (var_type == profile_resample_linear)
                {
                    harp_interpolate_array_linear(num_source_vertical_elements,
                                                  &source_grid->data.double_data[time_index_a *
                                                                                 num_source_max_vertical_elements],
                                                  &var->data.double_data[(time_index_a * blocks + block) *
                                                                         num_source_max_vertical_elements],
                                                  num_target_vertical_elements,
                                                  &target_grid->data.double_data[time_index_b *
                                                                                 num_target_max_vertical_elements], 0,
                                                  &var->data.double_data[(time_index_a * blocks + block) *
                                                                         num_target_max_vertical_elements]);
                }
                else if (var_type == profile_resample_interval)
                {
                    harp_interval_interpolate_array_linear(num_source_vertical_elements,
                                                           &source_bounds->data.double_data[time_index_a *
                                                                                            num_source_max_vertical_elements
                                                                                            * 2],
                                                           &var->data.double_data[(time_index_a * blocks + block) *
                                                                                  num_source_max_vertical_elements],
                                                           num_target_vertical_elements,
                                                           &target_bounds->data.double_data[time_index_b *
                                                                                            num_target_max_vertical_elements
                                                                                            * 2],
                                                           &var->data.double_data[(time_index_a * blocks + block) *
                                                                                  num_target_max_vertical_elements]);
                }
                else
                {
                    /* other resampling methods are not supported, but should also never be set */
                    assert(0);
                    exit(1);
                }
            }

            /* Smooth variable if it's index appears in smooth_variables */
            for (k = 0; k < num_smooth_variables; k++)
            {
                if (strcmp(smooth_variables[k], var->name) == 0)
                {
                    if (vertical_profile_smooth(var, match, time_index_a, time_index_b) != 0)
                    {
                        goto error;
                    };
                }
            }
        }
    }

    /* Resize the vertical dimension in the target product to minimal size */
    if (max_vertical_dim < product->dimension[harp_dimension_vertical])
    {
        if (resize_vertical_dimension(product, max_vertical_dim) != 0)
        {
            goto error;
        }
    }

    /* cleanup */
    harp_variable_delete(source_grid);
    harp_variable_delete(source_bounds);
    harp_variable_delete(target_grid);
    harp_variable_delete(target_bounds);
    harp_product_delete(match);
    harp_collocation_result_shallow_delete(collocation_result);
    free(vertical_unit);
    free(bounds_name);

    return 0;

  error:
    harp_variable_delete(source_grid);
    harp_variable_delete(source_bounds);
    harp_variable_delete(target_grid);
    harp_variable_delete(target_bounds);
    harp_product_delete(match);
    harp_collocation_result_shallow_delete(collocation_result);
    free(vertical_unit);
    free(bounds_name);

    return -1;
}

/** Regrid the product's variables (from dataset a in the collocation result) to the vertical grids,
 * of matching products in dataset b and smooth the variables specified.
 *
 * \param product Product to regrid.
 * \param vertical_axis The name of the variable to use as a vertical axis (pressure/altitude/etc).
 * \param collocation_result The collocation result used to find matching variables.
 *   The collocation result is assumed to have the appropriate metadata available for all matches (dataset b).
 *
 * \return
 *   \arg \c 0, Success.
 *   \arg \c -1, Error occurred (check #harp_errno).
 */
LIBHARP_API int harp_product_regrid_vertical_with_collocated_dataset(harp_product *product, const char *vertical_axis,
                                                                     harp_collocation_result *collocation_result)
{
    return harp_product_smooth_vertical(product, 0, NULL, vertical_axis, collocation_result);
}

/**
 * @}
 */<|MERGE_RESOLUTION|>--- conflicted
+++ resolved
@@ -1292,7 +1292,6 @@
     return 0;
 }
 
-<<<<<<< HEAD
 static int read_vertical_grid_line(FILE *file, const char *filename, double *new_value)
 {
     char line[HARP_CSV_LINE_LENGTH];
@@ -1522,7 +1521,9 @@
 
     *new_vertical_axis = vertical_axis;
 
-=======
+    return 0;
+}
+
 static long get_unpadded_vector_length(double *vector, long vector_length)
 {
     long i;
@@ -1535,8 +1536,7 @@
         }
     }
 
->>>>>>> 190f7cfc
-    return 0;
+    return vector_length;
 }
 
 static int vertical_profile_smooth(harp_variable *var, harp_product *match, long time_index_a, long time_index_b)
